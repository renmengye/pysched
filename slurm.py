--- conflicted
+++ resolved
@@ -144,11 +144,7 @@
           machine_count[machine] = 0
 
     hostname = socket.gethostname()
-<<<<<<< HEAD
     mm_list = self.slurm_config[hostname]
-=======
-    mm_list = self.priority_config[hostname]
->>>>>>> 458aad68
 
     count_arr = []
     down_machines = machine_state_dict[
